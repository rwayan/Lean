--- conflicted
+++ resolved
@@ -58,12 +58,9 @@
   </ItemGroup>
   <ItemGroup>
     <Compile Include="AddRemoveSecurityRegressionAlgorithm.cs" />
-<<<<<<< HEAD
-    <Compile Include="FuzzyInferenceAlgorithm.cs" />
-=======
     <Compile Include="CoarseFineFundamentalRegressionAlgorithm.cs" />
     <Compile Include="CoarseFineFundamentalComboAlgorithm.cs" />
->>>>>>> cf193105
+    <Compile Include="FuzzyInferenceAlgorithm.cs" />
     <Compile Include="PortfolioOptimizationNumericsAlgorithm.cs" />
     <Compile Include="DailyFxAlgorithm.cs" />
     <Compile Include="BasicTemplateForexAlgorithm.cs" />
@@ -152,4 +149,4 @@
   <Target Name="AfterBuild">
   </Target>
   -->
-</Project>
+</Project>